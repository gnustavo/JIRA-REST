package JIRA::REST;
# ABSTRACT: Thin wrapper around JIRA's REST API

use 5.008_008;
use utf8;
use strict;
use warnings;

use Carp;
use URI;
use MIME::Base64;
use URI::Escape;
use JSON;
use REST::Client;

sub new {
    my ($class, $URL, $username, $password, $rest_client_config) = @_;

    # Make sure $URL isa URI
    if (! defined $URL) {
        croak __PACKAGE__ . "::new: URL argument must be defined.\n";
    } elsif (! ref $URL) {
        $URL = URI->new($URL);
    } elsif (! $URL->isa('URI')) {
        croak __PACKAGE__ . "::new: URL argument must be an URI object.\n";
    }

<<<<<<< HEAD
    # Choose the latest REST API unless already specified
    unless ($URL->path =~ m@/rest/(?:api|servicedeskapi|agile)(?:/\d+/?|/latest/?)?$@) {
        $URL->path($URL->path . '/rest/api/latest');
    }
=======
    # See if the user wants a specific JIRA Core REST API version:
    my $path = $URL->path('') || '/rest/api/latest';
    $path =~ m@^/rest/api/(?:latest|\d+)$@
        or croak __PACKAGE__ . "::new: invalid path in URL: '$path'\n";
>>>>>>> ebfc04fc

    # If username and password are not set we try to lookup the credentials
    if (! defined $username || ! defined $password) {
        ($username, $password) = _search_for_credentials($URL, $username);
    }

    croak __PACKAGE__ . "::new: USERNAME argument must be a string.\n"
        unless defined $username && ! ref $username && length $username;

    croak __PACKAGE__ . "::new: PASSWORD argument must be a string.\n"
        unless defined $password && ! ref $password && length $password;

    $rest_client_config = {} unless defined $rest_client_config;
    croak __PACKAGE__ . "::new: REST_CLIENT_CONFIG argument must be a hash-ref.\n"
        unless
        defined $rest_client_config
        &&  ref $rest_client_config
        &&  ref $rest_client_config eq 'HASH';

    # remove the REST::Client faux config 'proxy' if set and use it later.
    my $proxy = delete $rest_client_config->{proxy};

    my $rest = REST::Client->new($rest_client_config);

    # Set proxy to be used
    $rest->getUseragent->proxy(['http','https'] => $proxy) if $proxy;

    # Set default base URL
    $rest->setHost($URL);

    # Follow redirects/authentication by default
    $rest->setFollow(1);

    # Since JIRA doesn't send an authentication chalenge, we may
    # simply force the sending of the authentication header.
    $rest->addHeader(Authorization => 'Basic ' . encode_base64("$username:$password"));

    # Configure UserAgent name
    $rest->getUseragent->agent(__PACKAGE__);

    return bless {
        rest => $rest,
        json => JSON->new->utf8->allow_nonref,
        path => $path,
    } => $class;
}

sub _search_for_credentials {
    my ($URL, $username) = @_;
    my (@errors, $password);

    # Try .netrc first
    ($username, $password) = eval { _user_pass_from_netrc($URL, $username) };
    push @errors, "Net::Netrc: $@" if $@;
    return ($username, $password) if defined $username && defined $password;

    # Fallback to Config::Identity
    my $stub = $ENV{JIRA_REST_IDENTITY} || "jira";
    ($username, $password) = eval { _user_pass_from_config_identity($stub) };
    push @errors, "Config::Identity: $@" if $@;
    return ($username, $password) if defined $username && defined $password;

    # Still not defined, so we report errors
    for (@errors) {
        chomp;
        s/\n//g;
        s/ at \S+ line \d+.*//;
    }
    croak __PACKAGE__ . "::new: Could not locate credentials. Tried these modules:\n"
        . join("", map { "* $_\n" } @errors)
        . "Please specify the USERNAME and PASSWORD as arguments to new";
}

sub _user_pass_from_config_identity {
    my ($stub) = @_;
    my ($username, $password);
    eval {require Config::Identity; Config::Identity->VERSION(0.0019) }
        or croak "Can't load Config::Identity 0.0019 or later.\n";
    my %id = Config::Identity->load_check( $stub, [qw/username password/] );
    return ($id{username}, $id{password});
}

sub _user_pass_from_netrc {
    my ($URL, $username) = @_;
    my $password;
    eval {require Net::Netrc; 1}
        or croak "Can't require Net::Netrc module.";
    if (my $machine = Net::Netrc->lookup($URL->host, $username)) { # $username may be undef
        $username = $machine->login;
        $password = $machine->password;
    } else {
        croak "No credentials found in the .netrc file.\n";
    }
    return ($username, $password);
}

sub _error {
    my ($self, $content, $type, $code) = @_;

    $type = 'text/plain' unless $type;
    $code = 500          unless $code;

    my $msg = __PACKAGE__ . " Error[$code";

    if (eval {require HTTP::Status}) {
        if (my $status = HTTP::Status::status_message($code)) {
            $msg .= " - $status";
        }
    }

    $msg .= "]:\n";

    if ($type =~ m:text/plain:i) {
        $msg .= $content;
    } elsif ($type =~ m:application/json:) {
        my $error = $self->{json}->decode($content);
        if (ref $error eq 'HASH') {
            # JIRA errors may be laid out in all sorts of ways. You have to
            # look them up from the scant documentation at
            # https://docs.atlassian.com/jira/REST/latest/.

            # /issue/bulk tucks the errors one level down, inside the
            # 'elementErrors' hash.
            $error = $error->{elementErrors} if exists $error->{elementErrors};

            # Some methods tuck the errors in the 'errorMessages' array.
            if (my $errorMessages = $error->{errorMessages}) {
                $msg .= "- $_\n" foreach @$errorMessages;
            }

            # And some tuck them in the 'errors' hash.
            if (my $errors = $error->{errors}) {
                $msg .= "- [$_] $errors->{$_}\n" foreach sort keys %$errors;
            }
        } else {
            $msg .= $content;
        }
    } elsif ($type =~ m:text/html:i && eval {require HTML::TreeBuilder}) {
        $msg .= HTML::TreeBuilder->new_from_content($content)->as_text;
    } elsif ($type =~ m:^(text/|application|xml):i) {
        $msg .= "<Content-Type: $type>$content</Content-Type>";
    } else {
        $msg .= "<Content-Type: $type>(binary content not shown)</Content-Type>";
    };
    $msg =~ s/\n*$/\n/s;       # end message with a single newline
    return $msg;
}

sub _content {
    my ($self) = @_;

    my $rest    = $self->{rest};
    my $code    = $rest->responseCode();
    my $type    = $rest->responseHeader('Content-Type');
    my $content = $rest->responseContent();

    $code =~ /^2/
        or croak $self->_error($content, $type, $code);

    return unless $content;

    if (! defined $type) {
        croak $self->_error("Cannot convert response content with no Content-Type specified.");
    } elsif ($type =~ m:^application/json:i) {
        return $self->{json}->decode($content);
    } elsif ($type =~ m:^text/plain:i) {
        return $content;
    } else {
        croak $self->_error("I don't understand content with Content-Type '$type'.");
    }
}

sub _build_path {
    my ($self, $path, $query) = @_;

    $path = $self->{path} . $path unless $path =~ m:^/rest/:;

    if (defined $query) {
        croak $self->_error("The QUERY argument must be a hash-ref.")
            unless ref $query && ref $query eq 'HASH';
        return $path . '?'. join('&', map {$_ . '=' . uri_escape($query->{$_})} keys %$query);
    } else {
        return $path;
    }
}

sub GET {
    my ($self, $path, $query) = @_;

    $self->{rest}->GET($self->_build_path($path, $query));

    return $self->_content();
}

sub DELETE {
    my ($self, $path, $query) = @_;

    $self->{rest}->DELETE($self->_build_path($path, $query));

    return $self->_content();
}

sub PUT {
    my ($self, $path, $query, $value, $headers) = @_;

    defined $value
        or croak $self->_error("PUT method's 'value' argument is undefined.");

    $path = $self->_build_path($path, $query);

    $headers                   ||= {};
    $headers->{'Content-Type'}   = 'application/json;charset=UTF-8'
        unless defined $headers->{'Content-Type'};

    $self->{rest}->PUT($path, $self->{json}->encode($value), $headers);

    return $self->_content();
}

sub POST {
    my ($self, $path, $query, $value, $headers) = @_;

    defined $value
        or croak $self->_error("POST method's 'value' argument is undefined.");

    $path = $self->_build_path($path, $query);

    $headers                   ||= {};
    $headers->{'Content-Type'}   = 'application/json;charset=UTF-8'
        unless defined $headers->{'Content-Type'};

    $self->{rest}->POST($path, $self->{json}->encode($value), $headers);

    return $self->_content();
}

sub set_search_iterator {
    my ($self, $params) = @_;

    my %params = ( %$params );  # rebuild the hash to own it

    $params{startAt} = 0;

    $self->{iter} = {
        params  => \%params,    # params hash to be used in the next call
        offset  => 0,           # offset of the next issue to be fetched
        results => {            # results of the last call (this one is fake)
            startAt => 0,
            total   => -1,
            issues  => [],
        },
    };

    return;
}

sub next_issue {
    my ($self) = @_;

    my $iter = $self->{iter}
        or croak $self->_error("You must call set_search_iterator before calling next_issue");

    if ($iter->{offset} == $iter->{results}{total}) {
        # This is the end of the search results
        $self->{iter} = undef;
        return;
    } elsif ($iter->{offset} == $iter->{results}{startAt} + @{$iter->{results}{issues}}) {
        # Time to get the next bunch of issues
        $iter->{params}{startAt} = $iter->{offset};
        $iter->{results}         = $self->POST('/search', undef, $iter->{params});
    }

    return $iter->{results}{issues}[$iter->{offset}++ - $iter->{results}{startAt}];
}

sub attach_files {
    my ($self, $issueIdOrKey, @files) = @_;

    # We need to violate the REST::Client class encapsulation to implement
    # the HTTP POST method necessary to invoke the /issue/key/attachments
    # REST endpoint because it has to use the form-data Content-Type.

    my $rest = $self->{rest};

    # FIXME: How to attach all files at once?
    foreach my $file (@files) {
        my $response = $rest->getUseragent()->post(
            $rest->getHost . "/issue/$issueIdOrKey/attachments",
            %{$rest->{_headers}},
            'X-Atlassian-Token' => 'nocheck',
            'Content-Type'      => 'form-data',
            'Content'           => [ file => [$file] ],
        );

        $response->is_success
            or croak $self->_error("attach_files($file): " . $response->status_line);
    }
}

1;


__END__

=head1 SYNOPSIS

    use JIRA::REST;

    my $jira = JIRA::REST->new('https://jira.example.net', 'myuser', 'mypass');

    # File a bug
    my $issue = $jira->POST('/issue', undef, {
        fields => {
            project   => { key => 'PRJ' },
            issuetype => { name => 'Bug' },
            summary   => 'Cannot login',
            description => 'Bla bla bla',
        },
    });

    # Get issue
    $issue = $jira->GET("/issue/TST-101");

    # Iterate on issues
    my $search = $jira->POST('/search', undef, {
        jql        => 'project = "TST" and status = "open"',
        startAt    => 0,
        maxResults => 16,
        fields     => [ qw/summary status assignee/ ],
    });

    foreach my $issue (@{$search->{issues}}) {
        print "Found issue $issue->{key}\n";
    }

    # Iterate using utility methods
    $jira->set_search_iterator({
        jql        => 'project = "TST" and status = "open"',
        maxResults => 16,
        fields     => [ qw/summary status assignee/ ],
    });

    while (my $issue = $jira->next_issue) {
        print "Found issue $issue->{key}\n";
    }

    # Attach files using an utility method
    $jira->attach_files('TST-123', '/path/to/doc.txt', 'image.png');

=head1 DESCRIPTION

L<JIRA|http://www.atlassian.com/software/jira/> is a proprietary bug
tracking system from Atlassian.

This module implements a very thin wrapper around JIRA's REST APIs:

=over

=item * L<JIRA Core REST API|https://docs.atlassian.com/jira/REST/server/>

This rich API superseded the old L<JIRA SOAP
API|http://docs.atlassian.com/software/jira/docs/api/rpc-jira-plugin/latest/com/atlassian/jira/rpc/soap/JiraSoapService.html>
which isn't supported anymore as of JIRA version 7.

The endpoints of this API have a path prefix of C</rest/api/VERSION>.

=item * L<JIRA Service Desk REST API|https://docs.atlassian.com/jira-servicedesk/REST/server/>

This API deals with the objects of the JIRA Service Desk application. Its
endpoints have a path prefix of C</rest/servicedeskapi>.

=item * L<JIRA Software REST API|https://docs.atlassian.com/jira-software/REST/server/>

This API deals with the objects of the JIRA Software application. Its
endpoints have a path prefix of C</rest/agile/VERSION>.

=back

=head1 CONSTRUCTOR

=head2 new URL, USERNAME, PASSWORD [, REST_CLIENT_CONFIG]

The constructor needs up to four arguments:

=over

=item * URL

A string or a URI object denoting the base URL of the JIRA
server. This is a required argument.

The REST methods described below all accept as a first argument the
endpoint's path of the specific API method to call. In general you can pass
the complete path, beginning with the prefix denoting the particular API to
use (C</rest/api/VERSION>, C</rest/servicedeskapi>, or
C</rest/agile/VERSION>). However, to make it easier to invoke JIRA's Core
API if you pass a path not starting with C</rest/> it will be prefixed with
C</rest/api/latest> or with this URL's path if it has one. This way you can
choose a specific version of the JIRA Core API to use instead of the latest
one. For example:

    my $jira = JIRA::REST->new('https://jira.example.net/rest/api/1', 'myuser', 'mypass');

=item * USERNAME

The username of a JIRA user.

It can be undefined if PASSWORD is also undefined. In such a case the
user credentials are looked up in the C<.netrc> file or via
L<Config::Identity> (which allows C<gpg> encrypted credentials).

L<Config::Identity> will look for F<~/.jira-identity> or F<~/.jira>.
You can change the filename stub from C<jira> to a custom stub with the
C<JIRA_REST_IDENTITY> environment variable.

=item * PASSWORD

The HTTP password of the user. (This is the password the user uses to
log in to JIRA's web interface.)

It can be undefined, in which case the user credentials are looked up
in the C<.netrc> file or via L<Config::Identity>.

=item * REST_CLIENT_CONFIG

A JIRA::REST object uses a REST::Client object to make the REST
invocations. This optional argument must be a hash-ref that can be fed
to the REST::Client constructor. Note that the C<URL> argument
overwrites any value associated with the C<host> key in this hash.

To use a network proxy please set the 'proxy' argument to the string or URI
object describing the fully qualified (including port) URL to your network
proxy. This is an extension to the REST::Client configuration and will be
removed from the hash before passing it on to the REST::Client constructor.

=back

=head1 REST METHODS

JIRA's REST API documentation lists dozens of "resources" which can be
operated via the standard HTTP requests: GET, DELETE, PUT, and
POST. JIRA::REST objects implement four methods called GET, DELETE,
PUT, and POST to make it easier to invoke and get results from JIRA's
REST endpoints.

All four methods need two arguments:

=over

=item * RESOURCE

This is the resource's 'path'. For example, in order to GET the list of all
fields, you pass C</rest/api/latest/field>, and in order to get SLA
information about an issue you pass
C</rest/servicedeskapi/request/$key/sla>.

If you're using a method form JIRA Core REST API you may ommit the prefix
C</rest/api/VERSION>. For example, to GET the list of all fields you may
pass just C</field>.

This argument is required.

=item * QUERY

Some resource methods require or admit parameters which are passed as
a C<query-string> appended to the resource's path. You may construct
the query string and append it to the RESOURCE argument yourself, but
it's easier and safer to pass the arguments in a hash. This way the
query string is constructed for you and its values are properly
L<percent-encoded|http://en.wikipedia.org/wiki/Percent-encoding> to
avoid errors.

This argument is optional for GET and DELETE. For PUT and POST it must
be passed explicitly as C<undef> if not needed.

=back

The PUT and POST methods accept two more arguments:

=over

=item * VALUE

This is the "entity" being PUT or POSTed. It can be any value, but
usually is a hash-ref. The value is encoded as a
L<JSON|http://www.json.org/> string using the C<JSON::encode> method
and sent with a Content-Type of C<application/json>.

It's usually easy to infer from the JIRA REST API documentation which
kind of value you should pass to each resource.

This argument is required.

=item * HEADERS

This optional argument allows you to specify extra HTTP headers that
should be sent with the request. Each header is specified as a
key/value pair in a hash.

=back

All four methods return the value returned by the associated
resource's method, as specified in the documentation, decoded
according to its content type as follows:

=over

=item * application/json

The majority of the API's resources return JSON values. Those are
decoded using the C<decode> method of a C<JSON> object. Most of the
endpoints return hashes, which are returned as a Perl hash-ref.

=item * text/plain

Those values are returned as simple strings.

=back

Some endpoints don't return anything. In those cases, the methods
return C<undef>. The methods croak if they get any other type of
values in return.

In case of errors (i.e., if the underlying HTTP method return an error
code different from 2xx) the methods croak with a multi-line string
like this:

    ERROR: <CODE> - <MESSAGE>
    <CONTENT-TYPE>
    <CONTENT>

So, in order to treat errors you must invoke the methods in an eval
block or use any of the exception handling Perl modules, such as
C<Try::Tiny> and C<Try::Catch>.

=head2 GET RESOURCE [, QUERY]

Returns the RESOURCE as a Perl data structure.

=head2 DELETE RESOURCE [, QUERY]

Deletes the RESOURCE.

=head2 PUT RESOURCE, QUERY, VALUE [, HEADERS]

Creates RESOURCE based on VALUE.

=head2 POST RESOURCE, QUERY, VALUE [, HEADERS]

Updates RESOURCE based on VALUE.

=head1 UTILITY METHODS

This module provides a few utility methods.

=head2 B<set_search_iterator> PARAMS

Sets up an iterator for the search specified by the hash-ref PARAMS. It must
be called before calls to B<next_issue>.

PARAMS must conform with the query parameters allowed for the
C</rest/api/2/search> JIRA REST endpoint.

=head2 B<next_issue>

This must be called after a call to B<set_search_iterator>. Each call
returns a reference to the next issue from the filter. When there are no
more issues it returns undef.

Using the set_search_iterator/next_issue utility methods you can iterate
through large sets of issues without worrying about the startAt/total/offset
attributes in the response from the /search REST endpoint. These methods
implement the "paging" algorithm needed to work with those attributes.

=head2 B<attach_files> ISSUE FILE...

The C</issue/KEY/attachments> REST endpoint, used to attach files to issues,
requires a specific content type encoding which is difficult to come up with
just the C<REST::Client> interface. This utility method offers an easier
interface to attach files to issues.

=head1 SEE ALSO

=over

=item * C<REST::Client>

JIRA::REST uses a REST::Client object to perform the low-level interactions.

=item * C<JIRA::Client::REST>

This is another module implementing JIRA's REST API using
L<SPORE|https://github.com/SPORE/specifications/blob/master/spore_description.pod>.
I got a message from the author saying that he doesn't intend to keep
it going.

=back

=head1 REPOSITORY

L<https://github.com/gnustavo/JIRA-REST><|MERGE_RESOLUTION|>--- conflicted
+++ resolved
@@ -25,17 +25,10 @@
         croak __PACKAGE__ . "::new: URL argument must be an URI object.\n";
     }
 
-<<<<<<< HEAD
-    # Choose the latest REST API unless already specified
-    unless ($URL->path =~ m@/rest/(?:api|servicedeskapi|agile)(?:/\d+/?|/latest/?)?$@) {
-        $URL->path($URL->path . '/rest/api/latest');
-    }
-=======
     # See if the user wants a specific JIRA Core REST API version:
     my $path = $URL->path('') || '/rest/api/latest';
     $path =~ m@^/rest/api/(?:latest|\d+)$@
         or croak __PACKAGE__ . "::new: invalid path in URL: '$path'\n";
->>>>>>> ebfc04fc
 
     # If username and password are not set we try to lookup the credentials
     if (! defined $username || ! defined $password) {
